--- conflicted
+++ resolved
@@ -1,18 +1,8 @@
 # Bentoo: A Performance Experiment Tool for Reproducible Performance Optimization Research
-
-<<<<<<< HEAD
-**bentoo** is a set of tools to make reproducible performance optimization research easy.
-
-Performance optimization research involves a variety of activities. One need to design algorithms, define confirming experiments, run these experiments, collect performance results and do solid (possibly statistical) analysis. These activities are usually done iteratively and one often goes back and forth among these steps. This involves a lot of efforts in designing and debugging automating scripts. These scripts are often bind to a specific experiments and not easily reusable, causing a lot of headache for everyday research.
-
-bentoo tries to ease this burden by providing a set of interfaces, reusable components, and helpful tools, for defining and running performance experiments, as well as data extraction and analysis. With bentoo, one only needs to focus on experiments design and hypothesis validation. Painful scripts design and debugging becomes the past.
-=======
-## Why bentoo
 
 **bentoo** is a set of tools to make reproducible performance optimization research easy.
 
 Performance optimization research involves a variety of activities. One need to design algorithms, define confirming experiments, run these experiments, collect performance results and do solid (possibly statistical) analysis. These activities are usually done iteratively and one often goes back and forth among these steps. This involves a lot of efforts in designing and debugging automating scripts. These scripts are often bind to a specific experiments and not easily reusable, causing a lot of headache for everyday research.
->>>>>>> 1955f410
 
 bentoo tries to ease this burden by providing a set of interfaces, reusable components, and helpful tools, for defining and running performance experiments, as well as data extraction and analysis. With bentoo, one only needs to focus on experiments design and hypothesis validation. Painful scripts design and debugging becomes the past.
 
@@ -24,13 +14,8 @@
 
 ```
 Design --> Prepare --> Run --> Collect --> Analysis
-<<<<<<< HEAD
-   ^                                         |
-   |-----------------------------------------|
-=======
   ^                                         |
   |-----------------------------------------|
->>>>>>> 1955f410
 ```
 
 **Design**: Design the experiment. Determine the test factors, test vectors and test cases, as well as how the data would possibly support or dispute a hypothesis.
@@ -52,11 +37,7 @@
 - **Generator**: Transform experiment description to ready-to-run experiment organization.
 - **Runner**: Read experiment organization, run each cases and preserve the results.
 - **Collector**: Read finished experiments, extract performance data and save them into user specified formats.
-<<<<<<< HEAD
-- **Analyzer**: Extract a data subset from saved data, show them in a meaningful manner, to help analysis.
-=======
 - **Analyser**: Extract a data subset from saved data, show them in a meaningful manner, to help analysis.
->>>>>>> 1955f410
 
 ## Using bentoo
 
